language: node_js
node_js:
  - "6.1"
dist: trusty
sudo: required
before_install:
  - export DISPLAY=:99.0
  - sh -e /etc/init.d/xvfb start
script:
<<<<<<< HEAD
  - npm install
  - npm run download-sync-client
  - xvfb-run npm run lint
  - xvfb-run npm test
after_success:
  - CHANNEL=dev npm run build-package
  - npm run build-installer
  - bash tools/upload_to_aptly
  - bash tools/upload_to_rpm_repo
=======
  - npm run lint && npm test
>>>>>>> cfa3186d
notifications:
  slack:
    secure: bDwO2uce5JAZvjrvWj4+/+yEXJAIK4O0RcgUWvZ2IMbi7Q9I89Mw40JmkLWL6x2gWZwxr8+FoLtErJA7RVrsfImjrX+NmMyAB7AydLdrBJtkLozNnuacnhcnBRyp1gGCa1ymxCEXGbgC6onAD3kiJJhggr70T+2lu3IuJYXENhc=
env:
  - CXX=g++-4.8 NODE_ENV=test
addons:
  apt:
    sources:
      - ubuntu-toolchain-r-test
    packages:
      - xvfb
      - g++-4.8
      - libgnome-keyring-dev<|MERGE_RESOLUTION|>--- conflicted
+++ resolved
@@ -7,7 +7,6 @@
   - export DISPLAY=:99.0
   - sh -e /etc/init.d/xvfb start
 script:
-<<<<<<< HEAD
   - npm install
   - npm run download-sync-client
   - xvfb-run npm run lint
@@ -17,9 +16,6 @@
   - npm run build-installer
   - bash tools/upload_to_aptly
   - bash tools/upload_to_rpm_repo
-=======
-  - npm run lint && npm test
->>>>>>> cfa3186d
 notifications:
   slack:
     secure: bDwO2uce5JAZvjrvWj4+/+yEXJAIK4O0RcgUWvZ2IMbi7Q9I89Mw40JmkLWL6x2gWZwxr8+FoLtErJA7RVrsfImjrX+NmMyAB7AydLdrBJtkLozNnuacnhcnBRyp1gGCa1ymxCEXGbgC6onAD3kiJJhggr70T+2lu3IuJYXENhc=
