/* This Source Code Form is subject to the terms of the Mozilla Public
 * License, v. 2.0. If a copy of the MPL was not distributed with this file,
 * You can obtain one at http://mozilla.org/MPL/2.0/. */

// inject missing DOM Level 3 KeyEvent
// https://www.w3.org/TR/2001/WD-DOM-Level-3-Events-20010410/DOM3-Events.html#events-Events-KeyEvent
if (typeof KeyEvent === 'undefined') {
  var KeyEvent = {
    DOM_VK_CANCEL: 3,
    DOM_VK_HELP: 6,
    DOM_VK_BACK_SPACE: 8,
    DOM_VK_TAB: 9,
    DOM_VK_CLEAR: 12,
    DOM_VK_RETURN: 13,
    DOM_VK_ENTER: 14,
    DOM_VK_SHIFT: 16,
    DOM_VK_CONTROL: 17,
    DOM_VK_ALT: 18,
    DOM_VK_PAUSE: 19,
    DOM_VK_CAPS_LOCK: 20,
    DOM_VK_ESCAPE: 27,
    DOM_VK_SPACE: 32,
    DOM_VK_PAGE_UP: 33,
    DOM_VK_PAGE_DOWN: 34,
    DOM_VK_END: 35,
    DOM_VK_HOME: 36,
    DOM_VK_LEFT: 37,
    DOM_VK_UP: 38,
    DOM_VK_RIGHT: 39,
    DOM_VK_DOWN: 40,
    DOM_VK_PRINTSCREEN: 44,
    DOM_VK_INSERT: 45,
    DOM_VK_DELETE: 46,
    DOM_VK_0: 48,
    DOM_VK_1: 49,
    DOM_VK_2: 50,
    DOM_VK_3: 51,
    DOM_VK_4: 52,
    DOM_VK_5: 53,
    DOM_VK_6: 54,
    DOM_VK_7: 55,
    DOM_VK_8: 56,
    DOM_VK_9: 57,
    DOM_VK_SEMICOLON: 59,
    DOM_VK_EQUALS: 61,
    DOM_VK_A: 65,
    DOM_VK_B: 66,
    DOM_VK_C: 67,
    DOM_VK_D: 68,
    DOM_VK_E: 69,
    DOM_VK_F: 70,
    DOM_VK_G: 71,
    DOM_VK_H: 72,
    DOM_VK_I: 73,
    DOM_VK_J: 74,
    DOM_VK_K: 75,
    DOM_VK_L: 76,
    DOM_VK_M: 77,
    DOM_VK_N: 78,
    DOM_VK_O: 79,
    DOM_VK_P: 80,
    DOM_VK_Q: 81,
    DOM_VK_R: 82,
    DOM_VK_S: 83,
    DOM_VK_T: 84,
    DOM_VK_U: 85,
    DOM_VK_V: 86,
    DOM_VK_W: 87,
    DOM_VK_X: 88,
    DOM_VK_Y: 89,
    DOM_VK_Z: 90,
    DOM_VK_CONTEXT_MENU: 93,
    DOM_VK_NUMPAD0: 96,
    DOM_VK_NUMPAD1: 97,
    DOM_VK_NUMPAD2: 98,
    DOM_VK_NUMPAD3: 99,
    DOM_VK_NUMPAD4: 100,
    DOM_VK_NUMPAD5: 101,
    DOM_VK_NUMPAD6: 102,
    DOM_VK_NUMPAD7: 103,
    DOM_VK_NUMPAD8: 104,
    DOM_VK_NUMPAD9: 105,
    DOM_VK_MULTIPLY: 106,
    DOM_VK_ADD: 107,
    DOM_VK_SEPARATOR: 108,
    DOM_VK_SUBTRACT: 109,
    DOM_VK_DECIMAL: 110,
    DOM_VK_DIVIDE: 111,
    DOM_VK_F1: 112,
    DOM_VK_F2: 113,
    DOM_VK_F3: 114,
    DOM_VK_F4: 115,
    DOM_VK_F5: 116,
    DOM_VK_F6: 117,
    DOM_VK_F7: 118,
    DOM_VK_F8: 119,
    DOM_VK_F9: 120,
    DOM_VK_F10: 121,
    DOM_VK_F11: 122,
    DOM_VK_F12: 123,
    DOM_VK_F13: 124,
    DOM_VK_F14: 125,
    DOM_VK_F15: 126,
    DOM_VK_F16: 127,
    DOM_VK_F17: 128,
    DOM_VK_F18: 129,
    DOM_VK_F19: 130,
    DOM_VK_F20: 131,
    DOM_VK_F21: 132,
    DOM_VK_F22: 133,
    DOM_VK_F23: 134,
    DOM_VK_F24: 135,
    DOM_VK_NUM_LOCK: 144,
    DOM_VK_SCROLL_LOCK: 145,
    DOM_VK_COMMA: 188,
    DOM_VK_PERIOD: 190,
    DOM_VK_SLASH: 191,
    DOM_VK_BACK_QUOTE: 192,
    DOM_VK_OPEN_BRACKET: 219,
    DOM_VK_BACK_SLASH: 220,
    DOM_VK_CLOSE_BRACKET: 221,
    DOM_VK_QUOTE: 222,
    DOM_VK_META: 224
  }
}

// hide this from the rest of the page
(function () {
  var ipc = {
    events: {},
    embedder: null,
    processMessage: function (event) {
      if (event.origin === 'file://') {
        this.embedder = this.embedder || event.source
        var cb = this.events[event.data[0]]
        cb && cb.apply(null, event.data)
      }
    },
    on: function (name, cb) {
      this.events[name] = cb
    },
    send: function () {
      var args = Array.prototype.slice.call(arguments)
      this.embedder && this.embedder.postMessage(args, 'file://')
    }
  }
  window.addEventListener('message', ipc.processMessage.bind(ipc))

  /**
   * Ensures a node replacement div is visible and has a proper zIndex
   */
  function ensureNodeVisible (node) {
    if (document.defaultView.getComputedStyle(node).display === 'none') {
      node.style.display = ''
    }
    if (document.defaultView.getComputedStyle(node).zIndex === '-1') {
      node.style.zIndex = ''
    }
  }

  /**
   * Determines the ad size which should be shown
   * It will first check the node's size and try to infer that way.
   * If that is not possible it will rely on the iframeData
   *
   * @param node The node that is being replaced
   * @param iframeData The known preprocessed iframeData for that node
   */
  function getAdSize (node, iframeData) {
    var acceptableAdSizes = [
      [970, 250],
      [970, 90],
      [728, 90],
      [300, 250],
      [300, 600],
      [160, 600],
      [120, 600],
      [320, 50]
    ]
    for (var i = 0; i < acceptableAdSizes.length; i++) {
      var adSize = acceptableAdSizes[i]
      if (node.offsetWidth === adSize[0] && node.offsetHeight >= adSize[1] ||
          node.offsetWidth >= adSize[0] && node.offsetHeight === adSize[1]) {
        return adSize
      }
    }

    if (iframeData) {
      return [iframeData.width || iframeData.w, iframeData.height || iframeData.h]
    }

    return null
  }

  /**
   * Processes a single node which is an ad
   *
   * @param node The node of the ad to process
   * @param iframeData The iframe data of the node to process from the slimerJS bot
   * @param replacementUrl The vault replacement url
   */
  function processAdNode (node, iframeData, replacementUrl) {
    if (!node) {
      return
    }

    var adSize = getAdSize(node, iframeData)
    // Could not determine the ad size, so just skip this replacement
    if (!adSize) {
      // we have a replace node node but no replacement, so just display none on it
      node.style.display = 'none'
      return
    }

    // generate a random segment
    // @todo - replace with renko targeting
    var segments = ['IAB2', 'IAB17', 'IAB14', 'IAB21', 'IAB20']
    var segment = segments[Math.floor(Math.random() * 4)]
    var time_in_segment = new Date().getSeconds()
    var segment_expiration_time = 0 // no expiration

    // ref param for referrer when possible
    var srcUrl = replacementUrl + '?width=' + adSize[0] + '&height=' + adSize[1] + '&seg=' + segment + ':' + time_in_segment + ':' + segment_expiration_time
    var src = '<html><body style="width: ' + adSize[0] + 'px; height: ' + adSize[1] + '; padding: 0; margin: 0; overflow: hidden;"><script src="' + srcUrl + '"></script></body></html>'

    if (node.tagName === 'IFRAME') {
      node.srcdoc = src
      node.sandbox = 'allow-scripts'
    } else {
      while (node.firstChild) {
        node.removeChild(node.firstChild)
      }
      var iframe = document.createElement('iframe')
      iframe.style.padding = 0
      iframe.style.border = 0
      iframe.style.margin = 0
      iframe.style.width = adSize[0] + 'px'
      iframe.style.height = adSize[1] + 'px'
      iframe.srcdoc = src
      iframe.sandbox = 'allow-scripts allow-popups'
      node.appendChild(iframe)
      ensureNodeVisible(node)
      if (node.parentNode) {
        ensureNodeVisible(node.parentNode)
        if (node.parentNode) {
          ensureNodeVisible(node.parentNode.parentNode)
        }
      }
    }
  }

  // Fires when the browser has ad replacement information to give
  ipc.on('set-ad-div-candidates', function (e, adDivCandidates, placeholderUrl) {
    // Keep a lookup for skipped common elements
    var fallbackNodeDataForCommon = {}

    // Process all of the specific ad information for this page
    adDivCandidates.forEach(function (iframeData) {
      var replaceId = iframeData.replapceId || iframeData.rid
      var selector = '[id="' + replaceId + '"]'
      var node = document.querySelector(selector)
      if (!node) {
        return
      }

      // Skip over known common elements
      if (replaceId.startsWith('google_ads_iframe_') ||
          replaceId.endsWith('__container__')) {
        fallbackNodeDataForCommon[node.id] = iframeData
        return
      }

      // Find the node and process it
      processAdNode(document.querySelector(selector), iframeData, placeholderUrl)
    })

    // Common selectors which could be on every page
    var commonSelectors = [
      '[id^="google_ads_iframe_"][id$="__container__"]',
      '[id^="ad-slot-banner-"]',
      '[data-ad-slot]'
    ]
    commonSelectors.forEach(commonSelector => {
      var nodes = document.querySelectorAll(commonSelector)
      if (!nodes) {
        return
      }
      Array.from(nodes).forEach(node => {
        processAdNode(node, fallbackNodeDataForCommon[node.id], placeholderUrl)
      })
    })
  })

<<<<<<< HEAD
function hasSelection (node) {
  try {
    if (node && node.selectionStart !== undefined &&
        node.selectionEnd !== undefined &&
        node.selectionStart !== node.selectionEnd) {
      return true
    }
  } catch (e) {
    return false
  }

  var selection = window.getSelection()
  for (var i = 0; i < selection.rangeCount; i++) {
    var range = window.getSelection().getRangeAt(i)
    if (range.endOffset !== undefined &&
        range.startOffset !== undefined &&
        range.endOffset !== range.startOffset) {
=======
  function hasSelection (node) {
    if (node && node.selectionStart !== undefined &&
        node.selectionEnd !== undefined &&
        node.selectionStart !== node.selectionEnd) {
>>>>>>> c9988264
      return true
    }

    var selection = window.getSelection()
    for (var i = 0; i < selection.rangeCount; i++) {
      var range = window.getSelection().getRangeAt(i)
      if (range.endOffset !== undefined &&
          range.startOffset !== undefined &&
          range.endOffset !== range.startOffset) {
        return true
      }
    }
    return false
  }

<<<<<<< HEAD
document.addEventListener('contextmenu', (e) => {
  var name = e.target.nodeName.toUpperCase()

  var href
  var maybeLink = e.target
  while (maybeLink.parentNode) {
    if (maybeLink.nodeName.toUpperCase() === 'A') {
      href = maybeLink.href
      break
    }
    maybeLink = maybeLink.parentNode
  }

  var nodeProps = {
    name: name,
    href: href,
    src: e.target.src,
    isContentEditable: e.target.isContentEditable,
    hasSelection: hasSelection(e.target)
=======
  /**
   * Whether an element is editable or can be typed into.
   * @param {Element} elem
   * @return {boolean}
   */
  function isEditable (elem) {
    // TODO: find other node types that are editable
    return ((elem.contentEditable && elem.contentEditable !== 'false' && elem.contentEditable !== 'inherit') ||
            elem.nodeName === 'INPUT' ||
            elem.nodeName === 'TEXTAREA')
>>>>>>> c9988264
  }

  /**
   * Whether we are on OS X
   * @return {boolean}
   */
  function isPlatformOSX () {
    // TODO: navigator.platform is getting deprecated
    return window.navigator.platform.includes('Mac')
  }

  document.addEventListener('contextmenu', (e) => {
    var name = e.target.nodeName.toUpperCase()
    var nodeProps = {
      name: name,
      src: name === 'A' ? e.target.href : e.target.src,
      isContentEditable: e.target.isContentEditable,
      hasSelection: hasSelection(e.target)
    }
    ipc.send('context-menu-opened', nodeProps)
    e.preventDefault()
  }, false)

  document.onkeydown = (e) => {
    switch (e.keyCode) {
      case KeyEvent.DOM_VK_ESCAPE:
        e.preventDefault()
        ipc.send('stop-load')
        break
      case KeyEvent.DOM_VK_BACK_SPACE:
        if (!isEditable(document.activeElement)) {
          e.shiftKey ? window.history.forward() : window.history.back()
        }
        break
      case KeyEvent.DOM_VK_LEFT:
        if (e.metaKey && !isEditable(document.activeElement) && isPlatformOSX()) {
          window.history.back()
        }
        break
      case KeyEvent.DOM_VK_RIGHT:
        if (e.metaKey && !isEditable(document.activeElement) && isPlatformOSX()) {
          window.history.forward()
        }
        break
    }
  }

  document.addEventListener('DOMContentLoaded', () => {
    // Hide broken images
    Array.from(document.querySelectorAll('img')).forEach(function (img) {
      img.addEventListener('error', function () {
        this.style.visibility = 'hidden'
      })
    })
  })
})()<|MERGE_RESOLUTION|>--- conflicted
+++ resolved
@@ -291,31 +291,15 @@
     })
   })
 
-<<<<<<< HEAD
-function hasSelection (node) {
-  try {
-    if (node && node.selectionStart !== undefined &&
-        node.selectionEnd !== undefined &&
-        node.selectionStart !== node.selectionEnd) {
-      return true
-    }
-  } catch (e) {
-    return false
-  }
-
-  var selection = window.getSelection()
-  for (var i = 0; i < selection.rangeCount; i++) {
-    var range = window.getSelection().getRangeAt(i)
-    if (range.endOffset !== undefined &&
-        range.startOffset !== undefined &&
-        range.endOffset !== range.startOffset) {
-=======
   function hasSelection (node) {
-    if (node && node.selectionStart !== undefined &&
-        node.selectionEnd !== undefined &&
-        node.selectionStart !== node.selectionEnd) {
->>>>>>> c9988264
-      return true
+    try {
+      if (node && node.selectionStart !== undefined &&
+          node.selectionEnd !== undefined &&
+          node.selectionStart !== node.selectionEnd) {
+        return true
+      }
+    } catch (e) {
+      return false
     }
 
     var selection = window.getSelection()
@@ -330,27 +314,6 @@
     return false
   }
 
-<<<<<<< HEAD
-document.addEventListener('contextmenu', (e) => {
-  var name = e.target.nodeName.toUpperCase()
-
-  var href
-  var maybeLink = e.target
-  while (maybeLink.parentNode) {
-    if (maybeLink.nodeName.toUpperCase() === 'A') {
-      href = maybeLink.href
-      break
-    }
-    maybeLink = maybeLink.parentNode
-  }
-
-  var nodeProps = {
-    name: name,
-    href: href,
-    src: e.target.src,
-    isContentEditable: e.target.isContentEditable,
-    hasSelection: hasSelection(e.target)
-=======
   /**
    * Whether an element is editable or can be typed into.
    * @param {Element} elem
@@ -361,7 +324,6 @@
     return ((elem.contentEditable && elem.contentEditable !== 'false' && elem.contentEditable !== 'inherit') ||
             elem.nodeName === 'INPUT' ||
             elem.nodeName === 'TEXTAREA')
->>>>>>> c9988264
   }
 
   /**
@@ -375,9 +337,19 @@
 
   document.addEventListener('contextmenu', (e) => {
     var name = e.target.nodeName.toUpperCase()
+    var href
+    var maybeLink = e.target
+    while (maybeLink.parentNode) {
+      if (maybeLink.nodeName.toUpperCase() === 'A') {
+        href = maybeLink.href
+        break
+      }
+      maybeLink = maybeLink.parentNode
+    }
     var nodeProps = {
       name: name,
-      src: name === 'A' ? e.target.href : e.target.src,
+      href: href,
+      src: e.target.src,
       isContentEditable: e.target.isContentEditable,
       hasSelection: hasSelection(e.target)
     }
