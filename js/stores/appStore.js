--- conflicted
+++ resolved
@@ -15,11 +15,8 @@
 const AppActions = require('../actions/appActions')
 const firstDefinedValue = require('../lib/functional').firstDefinedValue
 const Serializer = require('../dispatcher/serializer')
-<<<<<<< HEAD
 const dates = require('../../app/dates')
-=======
 const path = require('path')
->>>>>>> 559f9aa5
 
 let appState
 
@@ -255,6 +252,8 @@
     case AppConstants.APP_UPDATE_LAST_CHECK:
       appState = appState.setIn(['updates', 'lastCheckTimestamp'], (new Date()).getTime())
       appState = appState.setIn(['updates', 'lastCheckYMD'], dates.todayYMD())
+      appState = appState.setIn(['updates', 'lastCheckWOY'], dates.todayWOY())
+      appState = appState.setIn(['updates', 'lastCheckMonth'], dates.todayMonth())
       appState = appState.setIn(['updates', 'firstCheckMade'], true)
       appStore.emitChange()
       break
